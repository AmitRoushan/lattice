--- conflicted
+++ resolved
@@ -119,17 +119,10 @@
 
 func (appRunner *appRunner) desireLrp(params StartDockerAppParams) error {
 	err := appRunner.receptorClient.CreateDesiredLRP(receptor.DesiredLRPCreateRequest{
-<<<<<<< HEAD
 		ProcessGuid:          params.Name,
-		Domain:               "diego-edge",
+		Domain:               "lattice",
 		RootFSPath:           params.DockerImagePath,
 		Instances:            params.Instances,
-=======
-		ProcessGuid:          name,
-		Domain:               "lattice",
-		RootFSPath:           dockerImagePath,
-		Instances:            instances,
->>>>>>> 46fcdcc0
 		Stack:                "lucid64",
 		Routes:               []string{fmt.Sprintf("%s.%s", params.Name, appRunner.domain)},
 		MemoryMB:             params.MemoryMB,
