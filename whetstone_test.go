package whetstone_test

import (
	"fmt"
	"io"
	"io/ioutil"
	"net/http"
	"os"
	"os/exec"
	"strconv"

	"github.com/cloudfoundry-incubator/runtime-schema/models/factories"
	. "github.com/onsi/ginkgo"
	. "github.com/onsi/gomega"
	"github.com/onsi/gomega/gbytes"
	"github.com/onsi/gomega/gexec"
)

var (
	cli    string
	tmpDir string
)

var _ = BeforeSuite(func() {
	tmpDir = os.TempDir()

	var err error
	cli, err = gexec.Build("github.com/pivotal-cf-experimental/lattice-cli/ltc")
	Expect(err).ToNot(HaveOccurred())
})

var _ = AfterSuite(func() {
	gexec.CleanupBuildArtifacts()
})

var _ = Describe("Lattice", func() {
	Context("when desiring a docker-based LRP", func() {

		var (
			appName string
			route   string
		)

		BeforeEach(func() {
			appName = fmt.Sprintf("whetstone-%s", factories.GenerateGuid())
			route = fmt.Sprintf("%s.%s", appName, domain)

			targetLattice(domain, username, password)
		})

		AfterEach(func() {
			removeApp(appName)

			Eventually(errorCheckForRoute(route), timeout, 1).Should(HaveOccurred())
		})

		It("eventually runs a docker app", func() {
<<<<<<< HEAD
			startDockerApp(appName, "-i", "cloudfoundry/lattice-app", "--env", "APP_NAME", "--", "/lattice-app", "--message", "Hello Whetstone", "--quiet")
=======
			startDockerApp(appName, "docker:///cloudfoundry/lattice-app", "--env", "APP_NAME", "--", "/lattice-app", "--message", "Hello Whetstone", "--quiet")
>>>>>>> 024f3542

			Eventually(errorCheckForRoute(route), timeout, 1).ShouldNot(HaveOccurred())

			logsStream := streamLogs(appName)
			Eventually(logsStream.Out, timeout).Should(gbytes.Say("WHETSTONE TEST APP. Says Hello Whetstone."))

			scaleApp(appName)

			instanceCountChan := make(chan int, numCpu)
			go countInstances(route, instanceCountChan)
			Eventually(instanceCountChan, timeout).Should(Receive(Equal(3)))

			logsStream.Terminate().Wait()
		})

		It("eventually runs a docker app with metadata from Docker Hub", func() {
<<<<<<< HEAD
			startDockerApp(appName, "-i", "cloudfoundry/lattice-app")
=======
			startDockerApp(appName, "docker:///cloudfoundry/lattice-app")
>>>>>>> 024f3542

			Eventually(errorCheckForRoute(route), timeout, 1).ShouldNot(HaveOccurred())
		})
	})
})

func startDockerApp(appName string, args ...string) {
	startArgs := append([]string{"start", appName}, args...)
	command := command(cli, startArgs...)
	session, err := gexec.Start(command, GinkgoWriter, GinkgoWriter)

	Expect(err).ToNot(HaveOccurred())
	expectExit(session)

	Expect(session.Out).To(gbytes.Say(appName + " is now running."))
}

func streamLogs(appName string) *gexec.Session {
	command := command(cli, "logs", appName)
	session, err := gexec.Start(command, GinkgoWriter, GinkgoWriter)
	Expect(err).ToNot(HaveOccurred())

	return session
}

func scaleApp(appName string) {
	command := command(cli, "scale", appName, "3")
	session, err := gexec.Start(command, GinkgoWriter, GinkgoWriter)

	Expect(err).ToNot(HaveOccurred())
	expectExit(session)
}

func removeApp(appName string) {
	command := command(cli, "remove", appName)
	session, err := gexec.Start(command, GinkgoWriter, GinkgoWriter)

	Expect(err).ToNot(HaveOccurred())
	expectExit(session)
}

func targetLattice(domain, username, password string) {
	stdinReader, stdinWriter := io.Pipe()

	command := command(cli, "target", domain)
	command.Stdin = stdinReader

	session, err := gexec.Start(command, GinkgoWriter, GinkgoWriter)
	Expect(err).ToNot(HaveOccurred())

	if username != "" || password != "" {
		Eventually(session.Out).Should(gbytes.Say("Username: "))
		stdinWriter.Write([]byte(username + "\n"))

		Eventually(session.Out).Should(gbytes.Say("Password: "))
		stdinWriter.Write([]byte(password + "\n"))
	}

	stdinWriter.Close()
	expectExit(session)
}

func command(name string, arg ...string) *exec.Cmd {
	command := exec.Command(name, arg...)

	appName := "APP_NAME=WHETSTONE TEST APP"
	cliHome := fmt.Sprintf("LATTICE_CLI_HOME=%s", tmpDir)
	cliTimeout := fmt.Sprintf("LATTICE_CLI_TIMEOUT=%d", timeout)

	command.Env = []string{cliHome, appName, cliTimeout}
	return command
}

func errorCheckForRoute(route string) func() error {
	return func() error {
		response, err := makeGetRequestToRoute(route)
		if err != nil {
			return err
		}

		io.Copy(ioutil.Discard, response.Body)
		defer response.Body.Close()

		if response.StatusCode != 200 {
			return fmt.Errorf("Status code %d should be 200", response.StatusCode)
		}

		return nil
	}
}

func countInstances(route string, instanceCountChan chan<- int) {
	defer GinkgoRecover()
	instanceIndexRoute := fmt.Sprintf("%s/index", route)
	instancesSeen := make(map[int]bool)

	instanceIndexChan := make(chan int, numCpu)

	for i := 0; i < numCpu; i++ {
		go pollForInstanceIndices(instanceIndexRoute, instanceIndexChan)
	}

	for {
		instanceIndex := <-instanceIndexChan
		instancesSeen[instanceIndex] = true
		instanceCountChan <- len(instancesSeen)
	}
}

func pollForInstanceIndices(route string, instanceIndexChan chan<- int) {
	defer GinkgoRecover()
	for {
		response, err := makeGetRequestToRoute(route)
		Expect(err).To(BeNil())

		responseBody, err := ioutil.ReadAll(response.Body)
		defer response.Body.Close()
		Expect(err).To(BeNil())

		instanceIndex, err := strconv.Atoi(string(responseBody))
		if err != nil {
			continue
		}
		instanceIndexChan <- instanceIndex
	}
}

func makeGetRequestToRoute(route string) (*http.Response, error) {
	routeWithScheme := fmt.Sprintf("http://%s", route)
	resp, err := http.DefaultClient.Get(routeWithScheme)
	if err != nil {
		return nil, err
	}

	return resp, nil
}

func expectExit(session *gexec.Session) {
	Eventually(session, timeout).Should(gexec.Exit(0))
	Expect(string(session.Out.Contents())).To(HaveSuffix("\n"))
}<|MERGE_RESOLUTION|>--- conflicted
+++ resolved
@@ -55,11 +55,7 @@
 		})
 
 		It("eventually runs a docker app", func() {
-<<<<<<< HEAD
-			startDockerApp(appName, "-i", "cloudfoundry/lattice-app", "--env", "APP_NAME", "--", "/lattice-app", "--message", "Hello Whetstone", "--quiet")
-=======
-			startDockerApp(appName, "docker:///cloudfoundry/lattice-app", "--env", "APP_NAME", "--", "/lattice-app", "--message", "Hello Whetstone", "--quiet")
->>>>>>> 024f3542
+			startDockerApp(appName, "cloudfoundry/lattice-app", "--env", "APP_NAME", "--", "/lattice-app", "--message", "Hello Whetstone", "--quiet")
 
 			Eventually(errorCheckForRoute(route), timeout, 1).ShouldNot(HaveOccurred())
 
@@ -76,11 +72,7 @@
 		})
 
 		It("eventually runs a docker app with metadata from Docker Hub", func() {
-<<<<<<< HEAD
-			startDockerApp(appName, "-i", "cloudfoundry/lattice-app")
-=======
-			startDockerApp(appName, "docker:///cloudfoundry/lattice-app")
->>>>>>> 024f3542
+			startDockerApp(appName, "cloudfoundry/lattice-app")
 
 			Eventually(errorCheckForRoute(route), timeout, 1).ShouldNot(HaveOccurred())
 		})
